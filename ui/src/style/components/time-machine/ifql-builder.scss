$ifql-node-height: 30px;
$ifql-node-tooltip-gap: 4px;
$ifql-node-gap: 5px;
$ifql-node-padding: 10px;
$ifql-arg-min-width: 120px;
$ifql-number-color: $c-neutrino;
$ifql-string-color: $c-honeydew;
$ifql-boolean-color: $c-viridian;
$ifql-invalid-color: $c-viridian;
/*
  Shared Node styles
  ------------------
*/

%ifql-node {
  min-height: $ifql-node-height;
  border-radius: $radius;
  padding: 0 $ifql-node-padding;
  font-size: 13px;
  font-weight: 600;
  position: relative;
  background-color: $g4-onyx;
  transition: background-color 0.25s ease;
<<<<<<< HEAD
=======

>>>>>>> 02a741bd
  &:hover {
    background-color: $g6-smoke;
  }
}

.body-builder {
  padding: 30px;
  min-width: 440px;
  overflow: hidden;
  height: 100%;
  width: 100%;
  background-color: $g1-raven;
}

.declaration {
  width: 100%;
  margin-bottom: 24px;
  display: flex;
  flex-wrap: nowrap;
<<<<<<< HEAD
  align-items: center;
=======

>>>>>>> 02a741bd
  &:last-of-type {
    margin-bottom: 0;
  }
}

.variable-string {
  @extend %ifql-node;
  color: $g11-sidewalk;
  line-height: $ifql-node-height;
  white-space: nowrap;
  @include no-user-select();
}
<<<<<<< HEAD

.variable-blank {
  font-style: italic;
}

=======
.variable-blank {
  font-style: italic;
}
>>>>>>> 02a741bd
.variable-name {
  color: $c-pool;
}

.variable-value--string {
  color: $ifql-string-color;
}

.variable-value--boolean {
  color: $ifql-boolean-color;
}

.variable-value--number {
  color: $ifql-number-color;
}

.variable-value--invalid {
  color: $ifql-invalid-color;
}

.func-node {
  @extend %ifql-node;
  display: flex;
  align-items: center;
<<<<<<< HEAD
  margin-left: $ifql-node-gap; // Connection Line
=======
  margin-left: $ifql-node-gap;

  // Connection Line
>>>>>>> 02a741bd
  &:after {
    content: '';
    height: 4px;
    width: $ifql-node-gap;
    background-color: $g4-onyx;
    position: absolute;
    top: 50%;
    left: 0;
    transform: translate(-100%, -50%);
  }
<<<<<<< HEAD
=======

>>>>>>> 02a741bd
  &:first-child:after {
    content: none;
    margin-left: 0;
  }
}

.func-node--name,
.func-node--preview {
  font-size: 13px;
  @include no-user-select();
  white-space: nowrap;
  transition: color 0.25s ease;
  font-weight: 600;
}

.func-node--name {
  height: $ifql-node-height;
  line-height: $ifql-node-height;
  color: $c-comet;
  .func-node:hover & {
    color: $c-potassium;
  }
}

.func-node--preview {
  color: $g11-sidewalk;
  margin-left: 4px;
  padding: 5px 0;
  display: flex;
  align-items: center;
  .func-node:hover & {
    color: $g17-whisper;
  }
}

.func-node--tooltip,
.variable-name--tooltip {
  background-color: $g3-castle;
  border-radius: $radius;
  padding: 10px;
  display: flex;
  align-items: stretch;
  flex-direction: column;
  position: absolute;
  top: calc(100% + #{$ifql-node-tooltip-gap});
  left: 0;
  z-index: 9999;
  box-shadow: 0 0 10px 2px $g2-kevlar; // Caret
  &:before {
    content: '';
    border-width: 9px;
    border-style: solid;
    border-color: transparent;
    border-bottom-color: $g3-castle;
    position: absolute;
    top: 0;
    left: $ifql-node-padding + 3px;
    transform: translate(-50%, -100%);
  } // Invisible block to continue hovering
  &:after {
    content: '';
    width: 80%;
    height: 7px;
    position: absolute;
    top: -7px;
    left: 0;
  }
}

.func-node--buttons {
  display: flex;
  margin-top: 12px;
}

.func-node--delete,
.func-node--build {
  width: 60px;
}

.func-node--sub .func-arg {
  min-width: $ifql-arg-min-width;
  display: flex;
  flex-wrap: nowrap;
  align-items: center;
  margin-bottom: 4px;
  &:last-of-type {
    margin-bottom: 0;
  }
}

.func-arg--label {
  white-space: nowrap;
  font-size: 13px;
  font-weight: 600;
  color: $g10-wolf;
  padding-right: 8px;
  @include no-user-select();
}

.func-arg--value {
  flex: 1 0 0;
}

<<<<<<< HEAD
.func-arg--textarea {
  overflow: hidden;
  width: 300px;
}
=======
>>>>>>> 02a741bd

.variable-name--tooltip {
  flex-direction: row;
  align-items: center;
  justify-content: space-between;
  flex-wrap: nowrap;
}

.variable-name--input {
  width: 140px;
}

.variable-name--operator {
  width: 20px;
  height: 30px;
  text-align: center;
  line-height: 30px;
  font-weight: 600;
  @include no-user-select();
<<<<<<< HEAD
}

/*
  Filter Preview Styles
  ------------------------------------------------------------------------------
*/

$ifql-filter-gap: 6px;
$ifql-filter-unit: 26px;
$ifql-filter-unit-wrapped: 34px;
$ifql-filter-expression: $g3-castle;
$ifql-filter-parens: $g5-pepper;
%ifql-filter-style {
  height: $ifql-filter-unit;
  line-height: $ifql-filter-unit;
  border-style: solid;
  border-width: 0;
}

.ifql-filter--key {
  @extend %ifql-filter-style;
  background-color: $ifql-filter-expression;
  border-radius: 3px 0 0 3px;
  padding-left: $ifql-filter-gap;
}

.ifql-filter--operator {
  @extend %ifql-filter-style;
  text-transform: uppercase;
  padding: 0 ($ifql-filter-gap / 2);
}

.ifql-filter--value+.ifql-filter--operator,
.ifql-filter--paren-close+.ifql-filter--operator {
  padding: 0 $ifql-filter-gap;
}

.ifql-filter--key+.ifql-filter--operator {
  background-color: $ifql-filter-expression;
}

.ifql-filter--key+.ifql-filter--operator+.ifql-filter--value {
  background-color: $ifql-filter-expression;
  border-radius: 0 3px 3px 0;
}

.ifql-filter--value {
  @extend %ifql-filter-style;
  padding-right: $ifql-filter-gap;
  &.number {
    color: $ifql-number-color;
  }
  &.string {
    color: $ifql-string-color;
  }
  &.boolean {
    color: $ifql-boolean-color;
  }
}

.ifql-filter--paren-open,
.ifql-filter--paren-close {
  @extend %ifql-filter-style;
  height: $ifql-filter-unit-wrapped;
  width: ($ifql-filter-unit-wrapped - $ifql-filter-unit) / 2;
  background-color: $ifql-filter-parens;
  border: (($ifql-filter-unit-wrapped - $ifql-filter-unit) / 2) solid $ifql-filter-expression;
}

.ifql-filter--paren-open {
  border-right: 0;
  border-radius: 3px 0 0 3px;
}

.ifql-filter--paren-close {
  border-left: 0;
  border-radius: 0 3px 3px 0;
}

%ifql-filter-wrapped {
  position: relative;
  z-index: 2;
  background-color: $ifql-filter-parens;
  &:before {
    content: '';
    width: 100%;
    height: $ifql-filter-unit-wrapped;
    position: absolute;
    top: ($ifql-filter-unit - $ifql-filter-unit-wrapped) / 2;
    left: 0;
    border-style: solid;
    border-width: (($ifql-filter-unit-wrapped - $ifql-filter-unit) / 2) 0;
    border-color: $ifql-filter-expression;
    z-index: -1;
    box-sizing: border-box;
  }
}

.ifql-filter--paren-open+.ifql-filter--key,
.ifql-filter--paren-open+.ifql-filter--key+.ifql-filter--operator,
.ifql-filter--paren-open+.ifql-filter--key+.ifql-filter--operator+.ifql-filter--value,
.ifql-filter--paren-open+.ifql-filter--key+.ifql-filter--operator+.ifql-filter--value+.ifql-filter--operator+.ifql-filter--key,
.ifql-filter--paren-open+.ifql-filter--key+.ifql-filter--operator+.ifql-filter--value+.ifql-filter--operator+.ifql-filter--key+.ifql-filter--operator,
.ifql-filter--paren-open+.ifql-filter--key+.ifql-filter--operator+.ifql-filter--value+.ifql-filter--operator+.ifql-filter--key+.ifql-filter--operator+.ifql-filter--value,
.ifql-filter--paren-open+.ifql-filter--key+.ifql-filter--operator+.ifql-filter--value+.ifql-filter--operator+.ifql-filter--key+.ifql-filter--operator+.ifql-filter--value+.ifql-filter--operator+.ifql-filter--key,
.ifql-filter--paren-open+.ifql-filter--key+.ifql-filter--operator+.ifql-filter--value+.ifql-filter--operator+.ifql-filter--key+.ifql-filter--operator+.ifql-filter--value+.ifql-filter--operator+.ifql-filter--key+.ifql-filter--operator,
.ifql-filter--paren-open+.ifql-filter--key+.ifql-filter--operator+.ifql-filter--value+.ifql-filter--operator+.ifql-filter--key+.ifql-filter--operator+.ifql-filter--value+.ifql-filter--operator+.ifql-filter--key+.ifql-filter--operator+.ifql-filter--value {
  @extend %ifql-filter-wrapped;
}

.ifql-filter--paren-open+.ifql-filter--key+.ifql-filter--operator+.ifql-filter--value+.ifql-filter--operator,
.ifql-filter--paren-open+.ifql-filter--key+.ifql-filter--operator+.ifql-filter--value+.ifql-filter--operator+.ifql-filter--key+.ifql-filter--operator+.ifql-filter--value+.ifql-filter--operator {
  background-color: $ifql-filter-expression;
  height: $ifql-filter-unit-wrapped;
  line-height: $ifql-filter-unit-wrapped;
=======
>>>>>>> 02a741bd
}<|MERGE_RESOLUTION|>--- conflicted
+++ resolved
@@ -21,10 +21,7 @@
   position: relative;
   background-color: $g4-onyx;
   transition: background-color 0.25s ease;
-<<<<<<< HEAD
-=======
-
->>>>>>> 02a741bd
+
   &:hover {
     background-color: $g6-smoke;
   }
@@ -44,11 +41,8 @@
   margin-bottom: 24px;
   display: flex;
   flex-wrap: nowrap;
-<<<<<<< HEAD
-  align-items: center;
-=======
-
->>>>>>> 02a741bd
+  align-items: center;
+
   &:last-of-type {
     margin-bottom: 0;
   }
@@ -61,17 +55,11 @@
   white-space: nowrap;
   @include no-user-select();
 }
-<<<<<<< HEAD
 
 .variable-blank {
   font-style: italic;
 }
 
-=======
-.variable-blank {
-  font-style: italic;
-}
->>>>>>> 02a741bd
 .variable-name {
   color: $c-pool;
 }
@@ -96,13 +84,10 @@
   @extend %ifql-node;
   display: flex;
   align-items: center;
-<<<<<<< HEAD
-  margin-left: $ifql-node-gap; // Connection Line
-=======
+
   margin-left: $ifql-node-gap;
 
   // Connection Line
->>>>>>> 02a741bd
   &:after {
     content: '';
     height: 4px;
@@ -113,10 +98,7 @@
     left: 0;
     transform: translate(-100%, -50%);
   }
-<<<<<<< HEAD
-=======
-
->>>>>>> 02a741bd
+
   &:first-child:after {
     content: none;
     margin-left: 0;
@@ -220,13 +202,10 @@
   flex: 1 0 0;
 }
 
-<<<<<<< HEAD
 .func-arg--textarea {
   overflow: hidden;
   width: 300px;
 }
-=======
->>>>>>> 02a741bd
 
 .variable-name--tooltip {
   flex-direction: row;
@@ -246,7 +225,6 @@
   line-height: 30px;
   font-weight: 600;
   @include no-user-select();
-<<<<<<< HEAD
 }
 
 /*
@@ -362,6 +340,4 @@
   background-color: $ifql-filter-expression;
   height: $ifql-filter-unit-wrapped;
   line-height: $ifql-filter-unit-wrapped;
-=======
->>>>>>> 02a741bd
 }